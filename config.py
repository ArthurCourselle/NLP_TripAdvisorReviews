--- conflicted
+++ resolved
@@ -22,13 +22,9 @@
     val_size: float = 0.2
     seed: int = 42
     stratify: bool = True
-<<<<<<< HEAD
-    sample_size: Optional[int] = None
-=======
     sample_size: Optional[int] = None
 
     # Data augmentation
     balance: bool = False
     balance_percentage: float = 0.8
-    augmentation_methods: list[str] = None
->>>>>>> 26c88058
+    augmentation_methods: list[str] = None