import math
import numpy as np
from pathlib import Path
from typing import Dict, List, Any, Tuple, Optional, Union
import torch
from torch import nn
from torch import Tensor
from torch.utils.data import DataLoader
from tqdm import tqdm
import json

import torchmetrics
from torchmetrics.text.bleu import BLEUScore
from torchmetrics.text.rouge import ROUGEScore

from data.datasets.TripAdvisorDataset import TripAdvisorDataset, causal_mask

from data.tokenizers.base import BaseTokenizer
from data.tokenizers.bpe import BpeTokenizer
from models.base_pytorch import BaseTorchModel
from models.generative.base import BaseGenerativeModel


class RNNGenModel(BaseTorchModel, BaseGenerativeModel):
    def __init__(
        self,
        model_path,
        **kwargs
    ):
        nn.Module.__init__(self)
        self.vocab_size: int = kwargs.pop("vocab_size", 5000)  
        self.embedding_dim: int = kwargs.pop("embedding_dim", 256)
        self.hidden_dim = kwargs.pop("hidden_dim", 512)
        self.num_layers = kwargs.pop("num_layers", 2)
        self.dropout_rate = kwargs.pop("dropout", 0.3)

        # Define the model architecture
        self.embedding = nn.Embedding(self.vocab_size, self.embedding_dim)
        self.lstm = nn.LSTM(
            input_size=self.embedding_dim,
            hidden_size=self.hidden_dim,
            num_layers=self.num_layers,
            dropout=self.dropout_rate if self.num_layers > 1 else 0,
            batch_first=True
        )
        self.dropout = nn.Dropout(self.dropout_rate)
        self.fc = nn.Linear(self.hidden_dim, self.vocab_size)

        # Initialize base classes properly
        BaseTorchModel.__init__(self, model_path=model_path, **kwargs)
        BaseGenerativeModel.__init__(self, model_path)

    def forward(self, x, hidden=None):
        """
        Forward pass through the LSTM Generator
        
        Args:
            x: Input tensor of token IDs [batch_size, seq_len]
            hidden: Initial hidden state (optional)
            
        Returns:
            output: Probability distribution over vocabulary for next token
            hidden: Updated hidden state
        """
        # x shape: [batch_size, seq_len]
        batch_size = x.size(0)
        
        # Embed the input
        embedded = self.embedding(x)  # [batch_size, seq_len, embedding_dim]
        
        # Initialize hidden state if not provided
        if hidden is None:
            h0 = torch.zeros(self.num_layers, batch_size, self.hidden_dim).to(self.device)
            c0 = torch.zeros(self.num_layers, batch_size, self.hidden_dim).to(self.device)
            hidden = (h0, c0)
        
        # Pass through LSTM
        output, hidden = self.lstm(embedded, hidden)
        # output shape: [batch_size, seq_len, hidden_dim]
        
        # Apply dropout
        output = self.dropout(output)
        
        # Pass through fully connected layer
        output = self.fc(output)
        # output shape: [batch_size, seq_len, vocab_size]
        
        return output, hidden
    
    def _get_dataloaders(
        self,
        X_train: Any,
        y_train: Any,
        X_val: Any,
        y_val: Any,
        shuffle: bool = True,
    ) -> Tuple[DataLoader, DataLoader]:
        """
        Override the base _get_dataloaders method to handle text data properly
        """
        # For generative models, we'll use a custom dataset
        train_dataset = TripAdvisorDataset(
            texts=X_train,
            ratings=y_train,
            tokenizer=self.tokenizer,
            max_input_len=64,
            max_target_len=256,
        )
        
        val_dataset = TripAdvisorDataset(
            texts=X_val,
            ratings=y_val,
            tokenizer=self.tokenizer,
            max_input_len=64,
            max_target_len=256,
        )
        
        # Define collate function to handle variable length sequences
        def collate_fn(batch):
            # Create a dictionary to store batch data
            batch_data = {
                "encoder_input": [],
                "decoder_input": [],
                "encoder_mask": [],
                "decoder_mask": [],
                "label": [],
                "source_text": [],
                "target_text": []
            }
            
            # Collect all items across the batch
            for item in batch:
                for key in batch_data:
                    batch_data[key].append(item[key])
            
            # Stack tensors
            for key in ["encoder_input", "decoder_input", "encoder_mask", "decoder_mask", "label"]:
                batch_data[key] = torch.stack(batch_data[key])

            return batch_data
        
        train_loader = DataLoader(
            train_dataset,
            batch_size=self.batch_size,
            shuffle=shuffle,
            collate_fn=collate_fn,
        )
        
        val_loader = DataLoader(
            val_dataset,
            batch_size=self.batch_size,
            shuffle=False,
            collate_fn=collate_fn,
        )
        
        return train_loader, val_loader
    
    def _train_loop(self, train_loader: DataLoader, epoch: int) -> float:
        """
        Training loop for one epoch
        
        Args:
            train_loader: DataLoader for training data
            epoch: Current epoch number
            
        Returns:
            train_loss: Average training loss for this epoch
        """
        self.train()
        train_loss = 0.0
        
        for batch in tqdm(train_loader, desc=f"Epoch {epoch+1}/{self.epochs}"):
            # Get input and target sequences
            input_seq = batch["decoder_input"].to(self.device)
            target_seq = batch["label"].to(self.device)
            mask = batch["decoder_mask"].squeeze(1).to(self.device)  # Remove batch dimension from mask
            
            # Zero gradients
            self.optimizer.zero_grad()
            
            # Forward pass
            output, _ = self.forward(input_seq)
            
            # Reshape output and target for cross entropy loss
            # output: [batch_size, seq_len, vocab_size] -> [batch_size * seq_len, vocab_size]
            # target: [batch_size, seq_len] -> [batch_size * seq_len]
            output = output.reshape(-1, self.vocab_size)
            target_seq = target_seq.reshape(-1)
            
            # Create a mask to ignore padding tokens in loss calculation
            # -1 for ignored positions (PAD tokens)
            pad_mask = target_seq != self.tokenizer.token_to_id("[PAD]")
            
            # Create masked targets and outputs
            masked_target = target_seq[pad_mask]
            masked_output = output[pad_mask]
            
            # Calculate loss
            loss = self.criterion(masked_output, masked_target)
            
            # Backward pass and optimize
            loss.backward()
            # Apply gradient clipping to prevent exploding gradients
            torch.nn.utils.clip_grad_norm_(self.parameters(), max_norm=1.0)
            self.optimizer.step()
            
            train_loss += loss.item()
<<<<<<< HEAD
            
        return train_loss
 
    def _val_loop(self, val_loader: DataLoader) -> Tuple[List[np.ndarray], List[str], float]:
        """
        Validation loop
        
        Args:
            val_loader: DataLoader for validation data
            
=======
            
        return train_loss
 
    def _val_loop(self, val_loader: DataLoader) -> Tuple[List[np.ndarray], List[str], float]:
        """
        Validation loop
        
        Args:
            val_loader: DataLoader for validation data
            
>>>>>>> 26c88058
        Returns:
            all_preds: List of prediction arrays
            all_labels: List of true labels
            val_loss: Total validation loss
        """
        self.eval()
        val_loss = 0.0
        all_preds = []
        all_labels = []
        
        with torch.no_grad():
            for batch in val_loader:
                # Get input and target sequences
                input_seq = batch["decoder_input"].to(self.device)
                target_seq = batch["label"].to(self.device)
<<<<<<< HEAD
                
                # Forward pass
                output, _ = self.forward(input_seq)
                
                # Get predictions
                _, preds = torch.max(output, dim=2)
                
=======
                
                # Forward pass
                output, _ = self.forward(input_seq)
                
                # Get predictions
                _, preds = torch.max(output, dim=2)
                
>>>>>>> 26c88058
                # Calculate loss
                output_flat = output.reshape(-1, self.vocab_size)
                target_flat = target_seq.reshape(-1)
                pad_mask = target_flat != self.tokenizer.token_to_id("[PAD]")
                loss = self.criterion(output_flat[pad_mask], target_flat[pad_mask])
                val_loss += loss.item()
                
                # Store predictions
                all_preds.append(preds.cpu().numpy())
                
                # Convert targets to text
                for i in range(target_seq.size(0)):
                    seq = target_seq[i].cpu().numpy()
                    eos_pos = np.where(seq == self.tokenizer.token_to_id("[EOS]"))[0]
                    if len(eos_pos) > 0:
                        seq = seq[:eos_pos[0]+1]
                    
                    # Filter out special tokens
                    seq = [t for t in seq if t not in [
                        self.tokenizer.token_to_id("[PAD]"),
                        self.tokenizer.token_to_id("[SOS]")
                    ]]
                    
                    text = self.tokenizer.decode(seq)
                    all_labels.append(text)

        return all_preds, all_labels, val_loss
    
    
    def evaluate(self, X: Union[np.ndarray, Tensor] = None, y: Union[np.ndarray, Tensor] = None, y_pred: Union[np.ndarray, Tensor] = None) -> Dict[str, float]:
        """Evaluate the model with NLP metrics using torchmetrics"""

        if y_pred is None:
            # If predictions are not provided, generate them
            _, y_pred, _ = self._val_loop(self._get_dataloaders(X, y, X, y, shuffle=False)[1])

        # Initialize metrics
        bleu = BLEUScore(n_gram=1, smooth=True)
        rouge = ROUGEScore()
        wer = torchmetrics.WordErrorRate()
        cer = torchmetrics.CharErrorRate()
        
        # Calculate BLEU score
        # Ensure y_pred and y are lists of strings
        y_pred = [self.tokenizer.decode(pred) for pred in y_pred]

        bleu_score = bleu(y_pred, y)

        # Calculate ROUGE scores
        rouge_scores = rouge(y_pred, y)

        # Calculate WER and CER
        wer_score = wer(y_pred, y)
        cer_score = cer(y_pred, y)

        return {
            "BLEU": bleu_score.item(),
            "ROUGE-1": rouge_scores["rouge1_fmeasure"].item(),
            "ROUGE-2": rouge_scores["rouge2_fmeasure"].item(),
            "ROUGE-L": rouge_scores["rougeL_fmeasure"].item(),
            "WER": wer_score.item(),
            "CER": cer_score.item(),
        }
            

    
    def generate(self, rating, keywords, max_length=200, temperature=1.0, top_k=50, top_p=0.9):
        """Generate a review based on rating and keywords"""
        self.eval()
        
        # Create prompt
        prompt = f"{rating}: {keywords}"
        prompt_tokens = self.tokenizer.encode(prompt)
        
        # Prepare input with SOS token
        input_tokens = [self.tokenizer.token_to_id("[SOS]")] + prompt_tokens
        input_tensor = torch.tensor([input_tokens], dtype=torch.long).to(self.device)

        generated_tokens = []
        hidden = None
        
<<<<<<< HEAD
=======
        # Forcer une longueur minimale avant d'accepter un EOS
        min_length = 30  # Au moins 30 tokens avant d'autoriser EOS
        
>>>>>>> 26c88058
        with torch.no_grad():   
            # First pass with the prompt
            output, hidden = self.forward(input_tensor, hidden)
            current_token = input_tensor[:, -1].unsqueeze(1)  # Last token
            
            # Generate tokens one by one
<<<<<<< HEAD
            for _ in range(max_length):
                output, hidden = self.forward(current_token, hidden)
                next_token_logits = output[0, -1, :] / temperature
                
=======
            for i in range(max_length):
                output, hidden = self.forward(current_token, hidden)
                next_token_logits = output[0, -1, :] / temperature
                
                # Bloquer EOS et PAD tokens si on n'a pas atteint la longueur minimale
                if i < min_length:
                    eos_id = self.tokenizer.token_to_id("[EOS]")
                    pad_id = self.tokenizer.token_to_id("[PAD]")
                    next_token_logits[eos_id] = float('-inf')
                    next_token_logits[pad_id] = float('-inf')
                
>>>>>>> 26c88058
                # Apply top-k sampling
                if top_k > 0:
                    top_k_logits, top_k_indices = torch.topk(next_token_logits, top_k)
                    next_token_logits = torch.full_like(next_token_logits, float('-inf'))
                    next_token_logits.scatter_(0, top_k_indices, top_k_logits)
                
                # Apply top-p sampling
                if top_p > 0:
                    sorted_logits, sorted_indices = torch.sort(next_token_logits, descending=True)
                    cumulative_probs = torch.cumsum(torch.softmax(sorted_logits, dim=-1), dim=-1)
                    
                    # Remove tokens above threshold
                    sorted_indices_to_remove = cumulative_probs > top_p
                    sorted_indices_to_remove[..., 1:] = sorted_indices_to_remove[..., :-1].clone()
                    sorted_indices_to_remove[..., 0] = 0
                    
                    indices_to_remove = sorted_indices[sorted_indices_to_remove]
                    next_token_logits[indices_to_remove] = float('-inf')
                
                # Sample from distribution
                probs = torch.softmax(next_token_logits, dim=-1)
                next_token = torch.multinomial(probs, 1).item()
                
<<<<<<< HEAD
                # Stop if EOS or PAD
                if next_token in [
=======
                # Stop if EOS or PAD et qu'on a dépassé la longueur minimale
                if i >= min_length and next_token in [
>>>>>>> 26c88058
                    self.tokenizer.token_to_id("[EOS]"),
                    self.tokenizer.token_to_id("[PAD]")
                ]:
                    break
                
                generated_tokens.append(next_token)
                current_token = torch.tensor([[next_token]], dtype=torch.long).to(self.device)
        
        # Decode the generated tokens
        generated_text = self.tokenizer.decode(generated_tokens)
        return generated_text
<<<<<<< HEAD
=======

>>>>>>> 26c88058
    
    def save(self, path: Path, epoch: int = None) -> None:
        """
        Save the model
        
        Args:
            path: Path to save model
            epoch: Current epoch number (optional)
        """
        path.parent.mkdir(parents=True, exist_ok=True)
        torch.save(
            {
                "epoch": epoch if epoch is not None else 0,
                "model": self.state_dict(),
                "optimizer": self.optimizer.state_dict(),
                "vocab_size": self.vocab_size,
                "embedding_dim": self.embedding_dim,
                "hidden_dim": self.hidden_dim,
                "num_layers": self.num_layers,
                "dropout": self.dropout_rate,
            },
            path,
        )
    
    def load(self, path: Path) -> None:
        """
        Load the model
        
        Args:
            path: Path to load model from
        """
        state = torch.load(path, map_location=self.device)
        self.load_state_dict(state["model"])
        self.optimizer.load_state_dict(state["optimizer"])
        self.start_epoch = state.get("epoch", 0) + 1
        
        # Optionally update model parameters if they're in the saved state
        if "vocab_size" in state:
            self.vocab_size = state["vocab_size"]
        if "embedding_dim" in state:
            self.embedding_dim = state["embedding_dim"]
        if "hidden_dim" in state:
            self.hidden_dim = state["hidden_dim"]
        if "num_layers" in state:
            self.num_layers = state["num_layers"]
        if "dropout" in state:
            self.dropout_rate = state["dropout"]<|MERGE_RESOLUTION|>--- conflicted
+++ resolved
@@ -205,7 +205,6 @@
             self.optimizer.step()
             
             train_loss += loss.item()
-<<<<<<< HEAD
             
         return train_loss
  
@@ -216,18 +215,6 @@
         Args:
             val_loader: DataLoader for validation data
             
-=======
-            
-        return train_loss
- 
-    def _val_loop(self, val_loader: DataLoader) -> Tuple[List[np.ndarray], List[str], float]:
-        """
-        Validation loop
-        
-        Args:
-            val_loader: DataLoader for validation data
-            
->>>>>>> 26c88058
         Returns:
             all_preds: List of prediction arrays
             all_labels: List of true labels
@@ -243,7 +230,6 @@
                 # Get input and target sequences
                 input_seq = batch["decoder_input"].to(self.device)
                 target_seq = batch["label"].to(self.device)
-<<<<<<< HEAD
                 
                 # Forward pass
                 output, _ = self.forward(input_seq)
@@ -251,15 +237,6 @@
                 # Get predictions
                 _, preds = torch.max(output, dim=2)
                 
-=======
-                
-                # Forward pass
-                output, _ = self.forward(input_seq)
-                
-                # Get predictions
-                _, preds = torch.max(output, dim=2)
-                
->>>>>>> 26c88058
                 # Calculate loss
                 output_flat = output.reshape(-1, self.vocab_size)
                 target_flat = target_seq.reshape(-1)
@@ -341,24 +318,15 @@
         generated_tokens = []
         hidden = None
         
-<<<<<<< HEAD
-=======
         # Forcer une longueur minimale avant d'accepter un EOS
         min_length = 30  # Au moins 30 tokens avant d'autoriser EOS
         
->>>>>>> 26c88058
         with torch.no_grad():   
             # First pass with the prompt
             output, hidden = self.forward(input_tensor, hidden)
             current_token = input_tensor[:, -1].unsqueeze(1)  # Last token
             
             # Generate tokens one by one
-<<<<<<< HEAD
-            for _ in range(max_length):
-                output, hidden = self.forward(current_token, hidden)
-                next_token_logits = output[0, -1, :] / temperature
-                
-=======
             for i in range(max_length):
                 output, hidden = self.forward(current_token, hidden)
                 next_token_logits = output[0, -1, :] / temperature
@@ -370,7 +338,6 @@
                     next_token_logits[eos_id] = float('-inf')
                     next_token_logits[pad_id] = float('-inf')
                 
->>>>>>> 26c88058
                 # Apply top-k sampling
                 if top_k > 0:
                     top_k_logits, top_k_indices = torch.topk(next_token_logits, top_k)
@@ -394,13 +361,8 @@
                 probs = torch.softmax(next_token_logits, dim=-1)
                 next_token = torch.multinomial(probs, 1).item()
                 
-<<<<<<< HEAD
-                # Stop if EOS or PAD
-                if next_token in [
-=======
                 # Stop if EOS or PAD et qu'on a dépassé la longueur minimale
                 if i >= min_length and next_token in [
->>>>>>> 26c88058
                     self.tokenizer.token_to_id("[EOS]"),
                     self.tokenizer.token_to_id("[PAD]")
                 ]:
@@ -412,10 +374,6 @@
         # Decode the generated tokens
         generated_text = self.tokenizer.decode(generated_tokens)
         return generated_text
-<<<<<<< HEAD
-=======
-
->>>>>>> 26c88058
     
     def save(self, path: Path, epoch: int = None) -> None:
         """
